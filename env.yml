name: LION
channels:
  - aahendriksen
  - pytorch
  - nvidia
  - astra-toolbox
  - defaults
  - conda-forge
dependencies:
  - _libgcc_mutex=0.1=conda_forge
  - _openmp_mutex=4.5=2_gnu
  - alsa-lib=1.2.8=h166bdaf_0
  - aom=3.5.0=h27087fc_0
  - appdirs=1.4.4=pyhd3eb1b0_0
  - astra-toolbox=2.1.2=py310hb150abf_0
  - attr=2.5.1=h166bdaf_1
  - blas=1.0=mkl
  - blosc=1.21.3=h6a678d5_0
  - brotli=1.0.9=h5eee18b_7
  - brotli-bin=1.0.9=h5eee18b_7
  - brotli-python=1.0.9=py310hd8f1fbe_7
  - brunsli=0.1=h2531618_0
  - bzip2=1.0.8=h7b6447c_0
  - c-ares=1.18.1=h7f8727e_0
  - c-blosc2=2.10.0=hb4ffafa_0
  - ca-certificates=2023.11.17=hbcca054_0
  - cairo=1.16.0=ha61ee94_1014
  - certifi=2023.11.17=pyhd8ed1ab_0
  - cffi=1.15.0=py310h0fdd8cc_0
  - cfgv=3.3.1=pyhd8ed1ab_0
  - cfitsio=4.2.0=hd9d235c_0
  - charls=2.4.2=h59595ed_0
  - charset-normalizer=2.0.4=pyhd3eb1b0_0
  - cloudpickle=2.0.0=pyhd3eb1b0_0
  - colorama=0.4.6=pyhd8ed1ab_0
  - contourpy=1.0.2=py310hbf28c38_2
  - cryptography=41.0.2=py310h75e40e8_0
  - cuda=11.6.1=0
  - cuda-cccl=11.6.55=hf6102b2_0
  - cuda-command-line-tools=11.6.2=0
  - cuda-compiler=11.6.2=0
  - cuda-cudart=11.6.55=he381448_0
  - cuda-cudart-dev=11.6.55=h42ad0f4_0
  - cuda-cuobjdump=11.6.124=h2eeebcb_0
  - cuda-cupti=11.6.124=h86345e5_0
  - cuda-cuxxfilt=11.6.124=hecbf4f6_0
  - cuda-driver-dev=11.6.55=0
  - cuda-gdb=12.0.140=0
  - cuda-libraries=11.6.1=0
  - cuda-libraries-dev=11.6.1=0
  - cuda-memcheck=11.8.86=0
  - cuda-nsight=12.0.140=0
  - cuda-nsight-compute=12.0.1=0
  - cuda-nvcc=11.6.124=hbba6d2d_0
  - cuda-nvdisasm=12.0.140=0
  - cuda-nvml-dev=11.6.55=haa9ef22_0
  - cuda-nvprof=12.0.146=0
  - cuda-nvprune=11.6.124=he22ec0a_0
  - cuda-nvrtc=11.6.124=h020bade_0
  - cuda-nvrtc-dev=11.6.124=h249d397_0
  - cuda-nvtx=11.6.124=h0630a44_0
  - cuda-nvvp=12.0.146=0
  - cuda-runtime=11.6.1=0
  - cuda-samples=11.6.101=h8efea70_0
  - cuda-sanitizer-api=12.0.140=0
  - cuda-toolkit=11.6.1=0
  - cuda-tools=11.6.1=0
  - cuda-visual-tools=11.6.1=0
  - cudatoolkit=11.6.0=hecad31d_10
  - cycler=0.11.0=pyhd3eb1b0_0
  - dask-core=2022.7.0=py310h06a4308_0
  - dav1d=1.2.1=hd590300_0
  - dbus=1.13.18=hb2f20db_0
  - distlib=0.3.7=pyhd8ed1ab_0
  - expat=2.5.0=hcb278e6_1
  - ffmpeg=4.3=hf484d3e_0
  - fftw=3.3.10=nompi_hc118613_108
  - filelock=3.12.2=pyhd8ed1ab_0
  - flit-core=3.6.0=pyhd3eb1b0_0
  - font-ttf-dejavu-sans-mono=2.37=hab24e00_0
  - font-ttf-inconsolata=3.000=h77eed37_0
  - font-ttf-source-code-pro=2.038=h77eed37_0
  - font-ttf-ubuntu=0.83=hab24e00_0
  - fontconfig=2.14.2=h14ed4e7_0
  - fonts-conda-ecosystem=1=0
  - fonts-conda-forge=1=0
  - fonttools=4.25.0=pyhd3eb1b0_0
  - freetype=2.12.1=h4a9f257_0
  - fsspec=2023.6.0=pyh1a96a4e_0
  - gds-tools=1.5.1.14=0
  - gettext=0.21.1=h27087fc_0
  - giflib=5.2.1=h5eee18b_1
  - glib=2.76.4=hfc55251_0
  - glib-tools=2.76.4=hfc55251_0
  - gmp=6.2.1=h295c915_3
  - gnutls=3.6.15=he1e5248_0
  - graphite2=1.3.13=h58526e2_1001
  - gst-plugins-base=1.22.0=h4243ec0_2
  - gstreamer=1.22.0=h25f0c4b_2
  - gstreamer-orc=0.4.34=hd590300_0
  - harfbuzz=6.0.0=h8e241bc_0
  - hdf5=1.10.6=h3ffc7dd_1
  - icu=70.1=h27087fc_0
  - identify=2.5.24=pyhd8ed1ab_0
  - idna=3.4=pyhd8ed1ab_0
  - imagecodecs=2023.1.23=py310ha3ed6a1_0
  - imageio=2.31.1=pyh24c5eb1_0
  - importlib-metadata=6.8.0=pyha770c72_0
  - intel-openmp=2021.4.0=h06a4308_3561
  - jack=1.9.22=h11f4161_0
  - joblib=1.3.2=pyhd8ed1ab_0
  - jpeg=9e=h7f8727e_0
  - jxrlib=1.1=h7b6447c_2
  - keyutils=1.6.1=h166bdaf_0
  - kiwisolver=1.4.2=py310hbf28c38_1
  - krb5=1.20.1=h81ceb04_0
  - lame=3.100=h7b6447c_0
  - lazy_loader=0.2=pyhd8ed1ab_0
  - lcms2=2.15=hfd0df8a_0
  - ld_impl_linux-64=2.38=h1181459_1
  - lerc=4.0.0=h27087fc_0
  - libaec=1.0.6=hcb278e6_1
  - libastra=2.1.2=cuda_11.6_0
  - libavif=0.11.1=h8182462_2
  - libblas=3.9.0=12_linux64_mkl
  - libbrotlicommon=1.0.9=h5eee18b_7
  - libbrotlidec=1.0.9=h5eee18b_7
  - libbrotlienc=1.0.9=h5eee18b_7
  - libcap=2.67=he9d0100_0
  - libcblas=3.9.0=12_linux64_mkl
  - libclang=15.0.7=default_h7634d5b_2
  - libclang13=15.0.7=default_h9986a30_2
  - libcublas=11.9.2.110=h5e84587_0
  - libcublas-dev=11.9.2.110=h5c901ab_0
  - libcufft=10.7.1.112=hf425ae0_0
  - libcufft-dev=10.7.1.112=ha5ce4c0_0
  - libcufile=1.5.1.14=0
  - libcufile-dev=1.5.1.14=0
  - libcups=2.3.3=h36d4200_3
  - libcurand=10.3.1.124=0
  - libcurand-dev=10.3.1.124=0
  - libcurl=8.1.2=h409715c_0
  - libcusolver=11.3.4.124=h33c3c4e_0
  - libcusparse=11.7.2.124=h7538f96_0
  - libcusparse-dev=11.7.2.124=hbbe9722_0
  - libdb=6.2.32=h9c3ff4c_0
  - libdeflate=1.17=h0b41bf4_0
  - libedit=3.1.20221030=h5eee18b_0
  - libev=4.33=h7f8727e_1
  - libevent=2.1.10=h28343ad_4
  - libexpat=2.5.0=hcb278e6_1
  - libffi=3.4.2=h6a678d5_6
  - libflac=1.4.3=h59595ed_0
  - libgcc-ng=13.1.0=he5830b7_0
  - libgcrypt=1.10.1=h166bdaf_0
  - libgfortran-ng=13.1.0=h69a702a_0
  - libgfortran5=13.1.0=h15d22d2_0
  - libglib=2.76.4=hebfc3b9_0
  - libgomp=13.1.0=he5830b7_0
  - libgpg-error=1.47=h71f35ed_0
  - libiconv=1.17=h166bdaf_0
  - libidn2=2.3.2=h7f8727e_0
  - liblapack=3.9.0=12_linux64_mkl
  - libllvm10=10.0.1=hbcb73fb_5
  - libllvm15=15.0.7=hadd5161_1
  - libnghttp2=1.52.0=h61bc06f_0
  - libnpp=11.6.3.124=hd2722f0_0
  - libnpp-dev=11.6.3.124=h3c42840_0
  - libnsl=2.0.0=h7f98852_0
  - libnvjpeg=11.6.2.124=hd473ad6_0
  - libnvjpeg-dev=11.6.2.124=hb5906b9_0
  - libogg=1.3.4=h7f98852_1
  - libopus=1.3.1=h7f98852_1
  - libpng=1.6.39=h753d276_0
  - libpq=15.3=hbcd7760_1
  - libsndfile=1.2.0=hb75c966_0
  - libsqlite=3.42.0=h2797004_0
  - libssh2=1.11.0=h0841786_0
  - libstdcxx-ng=13.1.0=hfd8a6a1_0
  - libsystemd0=253=h8c4010b_1
  - libtasn1=4.16.0=h27cfd23_0
  - libtiff=4.5.0=h6adf6a1_2
  - libtool=2.4.7=h27087fc_0
  - libudev1=253=h0b41bf4_1
  - libunistring=0.9.10=h27cfd23_0
  - libuuid=2.38.1=h0b41bf4_0
  - libvorbis=1.3.7=h9c3ff4c_0
  - libwebp=1.2.4=h11a3e52_0
  - libwebp-base=1.2.4=h5eee18b_0
  - libxcb=1.13=h7f98852_1004
  - libxkbcommon=1.5.0=h79f4944_1
  - libxml2=2.10.3=hca2bb57_4
  - libxslt=1.1.37=h873f0b0_0
  - libzlib=1.2.13=hd590300_5
  - libzopfli=1.0.3=he6710b0_0
  - locket=1.0.0=pyhd8ed1ab_0
  - lz4-c=1.9.4=h6a678d5_0
  - matplotlib-base=3.6.2=py310h945d387_0
  - mkl=2021.4.0=h06a4308_640
  - mkl-service=2.4.0=py310ha2c4b55_0
  - mkl_fft=1.3.1=py310hd6ae3a3_0
  - mkl_random=1.2.2=py310h00e6091_0
  - mpg123=1.31.3=hcb278e6_0
  - munkres=1.1.4=py_0
  - mysql-common=8.0.33=hf1915f5_2
  - mysql-libs=8.0.33=hca2cd23_2
  - natsort=7.1.1=pyhd3eb1b0_0
  - ncurses=6.4=h6a678d5_0
  - nettle=3.7.3=hbbd107a_1
  - networkx=3.1=pyhd8ed1ab_0
  - nodeenv=1.8.0=pyhd8ed1ab_0
  - nsight-compute=2022.4.1.6=0
  - nspr=4.35=h27087fc_0
  - nss=3.89=he45b914_0
  - numpy=1.23.5=py310hd5efca6_0
  - numpy-base=1.23.5=py310h8e6c178_0
  - openh264=2.1.1=h4ff587b_0
  - openjpeg=2.5.0=hfec8fc6_2
<<<<<<< HEAD
  - openssl=3.2.0=hd590300_1
=======
>>>>>>> f197b2ec
  - packaging=23.1=pyhd8ed1ab_0
  - pandas=2.1.3=py310hcc13569_0
  - partd=1.2.0=pyhd3eb1b0_1
  - pcre=8.45=h295c915_0
  - pcre2=10.40=hc3806b6_0
  - pillow=9.4.0=py310h6a678d5_0
  - pixman=0.40.0=h36c2ea0_0
  - platformdirs=2.6.0=pyhd8ed1ab_0
  - ply=3.11=py_1
  - pooch=1.7.0=pyha770c72_3
  - pre-commit=3.3.3=pyha770c72_0
  - pthread-stubs=0.4=h36c2ea0_1001
  - pulseaudio=16.1=hcb278e6_3
  - pulseaudio-client=16.1=h5195f5e_3
  - pulseaudio-daemon=16.1=ha8d29e2_3
  - pycparser=2.21=pyhd3eb1b0_0
  - pyopenssl=23.2.0=pyhd8ed1ab_1
  - pyparsing=3.1.0=pyhd8ed1ab_0
  - pyqt=5.15.7=py310hab646b1_3
  - pyqt5-sip=12.11.0=py310heca2aa9_3
  - pysocks=1.7.1=pyha2e5f31_6
  - python=3.10.12=hd12c33a_0_cpython
  - python-dateutil=2.8.2=pyhd3eb1b0_0
  - python-tzdata=2023.3=pyhd8ed1ab_0
  - python_abi=3.10=2_cp310
  - pytorch=1.13.1=py3.10_cuda11.6_cudnn8.3.2_0
  - pytorch-cuda=11.6=h867d48c_1
  - pytorch-mutex=1.0=cuda
  - pytz=2023.3.post1=pyhd8ed1ab_0
  - pywavelets=1.4.1=py310h0a54255_0
  - pyyaml=6.0=py310h5764c6d_4
  - qt-main=5.15.8=h5d23da1_6
  - qt-webengine=5.15.8=h77d6d84_0
  - qtwebkit=5.212=h3e5094c_8
  - readline=8.2=h5eee18b_0
  - requests=2.31.0=pyhd8ed1ab_0
  - scikit-image=0.21.0=py310hc6cd4ac_0
  - scikit-learn=1.3.0=py310hf7d194e_0
  - scipy=1.11.2=py310hb13e2d6_1
  - sip=6.7.9=py310hc6cd4ac_0
  - six=1.16.0=pyhd3eb1b0_1
  - snappy=1.1.9=h295c915_0
  - sqlite=3.40.1=h5082296_0
  - tbb=2021.7.0=hdb19cb5_0
  - threadpoolctl=3.2.0=pyha21a80b_0
  - tifffile=2023.7.18=pyhd8ed1ab_0
  - tk=8.6.12=h1ccaba5_0
  - toml=0.10.2=pyhd3eb1b0_0
  - tomli=2.0.1=pyhd8ed1ab_0
  - tomosipo=0.6.0=py_0
  - toolz=0.12.0=pyhd8ed1ab_0
  - tqdm=4.65.0=pyhd8ed1ab_1
  - typing_extensions=4.4.0=py310h06a4308_0
  - tzdata=2022g=h04d1e81_0
  - ukkonen=1.0.1=py310hbf28c38_3
  - urllib3=2.0.3=pyhd8ed1ab_1
  - virtualenv=20.21.1=pyhd8ed1ab_0
  - xcb-util=0.4.0=h516909a_0
  - xcb-util-image=0.4.0=h166bdaf_0
  - xcb-util-keysyms=0.4.0=h516909a_0
  - xcb-util-renderutil=0.3.9=h166bdaf_0
  - xcb-util-wm=0.4.1=h516909a_0
  - xkeyboard-config=2.38=h0b41bf4_0
  - xorg-kbproto=1.0.7=h7f98852_1002
  - xorg-libice=1.1.1=hd590300_0
  - xorg-libsm=1.2.4=h7391055_0
  - xorg-libx11=1.8.4=h0b41bf4_0
  - xorg-libxau=1.0.11=hd590300_0
  - xorg-libxdmcp=1.1.3=h7f98852_0
  - xorg-libxext=1.3.4=h0b41bf4_2
  - xorg-libxrender=0.9.10=h7f98852_1003
  - xorg-renderproto=0.11.1=h7f98852_1002
  - xorg-xextproto=7.3.0=h0b41bf4_1003
  - xorg-xproto=7.0.31=h7f98852_1007
  - xz=5.2.10=h5eee18b_1
  - yaml=0.2.5=h7b6447c_0
  - zfp=1.0.0=h27087fc_3
  - zipp=3.16.2=pyhd8ed1ab_0
  - zlib=1.2.13=hd590300_5
  - zlib-ng=2.0.7=h0b41bf4_0
  - zstd=1.5.2=ha4553b6_0
  - pip:
      - cython==3.0.2
      - docopt==0.6.2
      - future==0.18.3
      - lion==0.1
<<<<<<< HEAD
      - msd-pytorch==0.10.1
      - odl==1.0.0.dev0
      - pip==24.0
=======
>>>>>>> f197b2ec
      - pykwalify==1.8.0
      - ruamel-yaml==0.17.32
      - ruamel-yaml-clib==0.2.7
      - setuptools==69.0.3
      - simpleitk==2.2.1
<<<<<<< HEAD
      - ts-algorithms==0.1.0
      - wheel==0.42.0
prefix: /store/DAMTP/ab2860/anaconda/envs/aitools
=======
      - git+https://github.com/ahendriksen/ts_algorithms.git
prefix: /store/DAMTP/ab2860/anaconda/envs/LION
>>>>>>> f197b2ec
<|MERGE_RESOLUTION|>--- conflicted
+++ resolved
@@ -216,10 +216,6 @@
   - numpy-base=1.23.5=py310h8e6c178_0
   - openh264=2.1.1=h4ff587b_0
   - openjpeg=2.5.0=hfec8fc6_2
-<<<<<<< HEAD
-  - openssl=3.2.0=hd590300_1
-=======
->>>>>>> f197b2ec
   - packaging=23.1=pyhd8ed1ab_0
   - pandas=2.1.3=py310hcc13569_0
   - partd=1.2.0=pyhd3eb1b0_1
@@ -306,22 +302,10 @@
       - docopt==0.6.2
       - future==0.18.3
       - lion==0.1
-<<<<<<< HEAD
-      - msd-pytorch==0.10.1
-      - odl==1.0.0.dev0
-      - pip==24.0
-=======
->>>>>>> f197b2ec
       - pykwalify==1.8.0
       - ruamel-yaml==0.17.32
       - ruamel-yaml-clib==0.2.7
       - setuptools==69.0.3
       - simpleitk==2.2.1
-<<<<<<< HEAD
-      - ts-algorithms==0.1.0
-      - wheel==0.42.0
-prefix: /store/DAMTP/ab2860/anaconda/envs/aitools
-=======
       - git+https://github.com/ahendriksen/ts_algorithms.git
-prefix: /store/DAMTP/ab2860/anaconda/envs/LION
->>>>>>> f197b2ec
+prefix: /store/DAMTP/ab2860/anaconda/envs/LION