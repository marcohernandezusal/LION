--- conflicted
+++ resolved
@@ -1,8 +1,4 @@
-<<<<<<< HEAD
 name: lion
-=======
-name: LION
->>>>>>> e8d0e096
 channels:
   - aahendriksen
   - pytorch
@@ -306,21 +302,14 @@
       - cython==3.0.2
       - docopt==0.6.2
       - future==0.18.3
-<<<<<<< HEAD
-      - msd-pytorch==0.10.1
-=======
       - lion==0.1
       - pip==24.0
->>>>>>> e8d0e096
       - pykwalify==1.8.0
       - ruamel-yaml==0.17.32
       - ruamel-yaml-clib==0.2.7
       - setuptools==69.0.3
       - simpleitk==2.2.1
       - ts-algorithms==0.1.0
-<<<<<<< HEAD
       - torchdiffeq==0.2.3
-=======
       - wheel==0.42.0
-prefix: /store/DAMTP/ab2860/anaconda/envs/aitools
->>>>>>> e8d0e096
+prefix: /store/DAMTP/ab2860/anaconda/envs/lion